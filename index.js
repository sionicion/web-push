--- conflicted
+++ resolved
@@ -133,9 +133,5 @@
   encrypt: encrypt,
   sendNotification: sendNotification,
   setGCMAPIKey: setGCMAPIKey,
-<<<<<<< HEAD
-};
-=======
   WebPushError: WebPushError,
-}
->>>>>>> 58244f64
+};