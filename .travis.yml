--- conflicted
+++ resolved
@@ -10,16 +10,6 @@
   - node test/selenium-init.js
   - sudo $(which node) test/selenium-chrome-init.js
   - npm test
-<<<<<<< HEAD
-  - npm run selenium-init
-  - sudo $(which node) demo/selenium-chrome-init.js
-  - npm run test-selenium
-  - npm run test-selenium-payload
-  - npm run test-selenium-restart
-  - npm run test-selenium-restart-payload
-  - SELENIUM_BROWSER=chrome npm run test-selenium
-=======
->>>>>>> 41590abd
 sudo: required
 cache:
   directories:
