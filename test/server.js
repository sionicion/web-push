--- conflicted
+++ resolved
@@ -61,13 +61,9 @@
 
           var promise;
           if (!pushPayload) {
-<<<<<<< HEAD
-            promise = webPush.sendNotification(obj.endpoint, pushTimeout ? 200 : undefined, obj.key, undefined, vapid);
-          } else {
-            promise = webPush.sendNotification(obj.endpoint, pushTimeout ? 200 : undefined, obj.key, pushPayload, vapid);
-=======
             promise = webPush.sendNotification(obj.endpoint, {
               TTL: pushTimeout ? 200 : undefined,
+              vapid: vapid,
             });
           } else {
             promise = webPush.sendNotification(obj.endpoint, {
@@ -75,8 +71,8 @@
               payload: pushPayload,
               userPublicKey: obj.key,
               userAuth: obj.auth,
+              vapid: vapid,
             });
->>>>>>> f9993b9e
           }
 
           promise
